from setuptools import setup


<<<<<<< HEAD
version = "0.9.2"
=======
version = "0.10.1"
>>>>>>> 5dc05778

setup(
    name='hyperdash',
    packages=['hyperdash', 'hyperdash_cli'],
    install_requires=[
        'requests',
        'six>=1.10.0',
        'python-slugify',
    ],
    entry_points={
        'console_scripts': ['hyperdash = hyperdash_cli.cli:main']
    },
    version=version,
    description='Hyperdash.io CLI and SDK',
    author='Hyperdash',
    author_email='support@hyperdash.io',
    url='https://hyperdash.io',
)<|MERGE_RESOLUTION|>--- conflicted
+++ resolved
@@ -1,11 +1,7 @@
 from setuptools import setup
 
 
-<<<<<<< HEAD
-version = "0.9.2"
-=======
-version = "0.10.1"
->>>>>>> 5dc05778
+version = "0.10.2"
 
 setup(
     name='hyperdash',
